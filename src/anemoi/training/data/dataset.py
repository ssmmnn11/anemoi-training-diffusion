# (C) Copyright 2024 European Centre for Medium-Range Weather Forecasts.
# This software is licensed under the terms of the Apache Licence Version 2.0
# which can be obtained at http://www.apache.org/licenses/LICENSE-2.0.
# In applying this licence, ECMWF does not waive the privileges and immunities
# granted to it by virtue of its status as an intergovernmental organisation
# nor does it submit to any jurisdiction.
from __future__ import annotations

import logging
import os
import random
from functools import cached_property
from typing import Callable

import numpy as np
import torch
from einops import rearrange
from torch.utils.data import IterableDataset
from torch.utils.data import get_worker_info

from anemoi.training.utils.seeding import get_base_seed
from anemoi.training.utils.usable_indices import get_usable_indices

LOGGER = logging.getLogger(__name__)


class NativeGridDataset(IterableDataset):
    """Iterable dataset for AnemoI data on the arbitrary grids."""

    def __init__(
        self,
        data_reader: Callable,
        rollout: int = 1,
        multistep: int = 1,
        timeincrement: int = 1,
        model_comm_group_rank: int = 0,
        model_comm_group_id: int = 0,
        model_comm_num_groups: int = 1,
        shuffle: bool = True,
        label: str = "generic",
    ) -> None:
        """Initialize (part of) the dataset state.

        Parameters
        ----------
        data_reader : Callable
            user function that opens and returns the zarr array data
        rollout : int, optional
            length of rollout window, by default 12
        timeincrement : int, optional
            time increment between samples, by default 1
        multistep : int, optional
            collate (t-1, ... t - multistep) into the input state vector, by default 1
        model_comm_group_rank : int, optional
            process rank in the torch.distributed group (important when running on multiple GPUs), by default 0
        model_comm_group_id: int, optional
            device group ID, default 0
        model_comm_num_groups : int, optional
            total number of device groups, by default 1
        shuffle : bool, optional
            Shuffle batches, by default True
        label : str, optional
            label for the dataset, by default "generic"

        """
        self.label = label

        self.data = data_reader

        self.rollout = rollout
        self.timeincrement = timeincrement

        # lazy init
        self.n_samples_per_epoch_total: int = 0
        self.n_samples_per_epoch_per_worker: int = 0

        # DDP-relevant info
        self.model_comm_group_rank = model_comm_group_rank
        self.model_comm_num_groups = model_comm_num_groups
        self.model_comm_group_id = model_comm_group_id
        self.global_rank = int(os.environ.get("SLURM_PROCID", "0"))

        # additional state vars (lazy init)
        self.n_samples_per_worker = 0
        self.chunk_index_range: np.ndarray | None = None
        self.shuffle = shuffle

        # Data dimensions
        self.multi_step = multistep
        assert self.multi_step > 0, "Multistep value must be greater than zero."
        self.ensemble_dim: int = 2
        self.ensemble_size = self.data.shape[self.ensemble_dim]

    @cached_property
    def statistics(self) -> dict:
        """Return dataset statistics."""
        return self.data.statistics

    @cached_property
    def metadata(self) -> dict:
        """Return dataset metadata."""
        return self.data.metadata()

    @cached_property
    def name_to_index(self) -> dict:
        """Return dataset statistics."""
        return self.data.name_to_index

    @cached_property
    def resolution(self) -> dict:
        """Return dataset resolution."""
        return self.data.resolution

    @cached_property
<<<<<<< HEAD
    def valid_dates(self) -> np.ndarray:
        """Return valid dates.
        
        If there are no missing dates, total number of valid ICs is
        dataset length minus rollout minus additional multistep inputs.
=======
    def valid_date_indices(self) -> np.ndarray:
        """Return valid date indices.

        A date t is valid if we can sample the sequence
            (t - multistep + 1, ..., t + rollout)
        without missing data (if time_increment is 1).

        If there are no missing dates, total number of valid ICs is
        dataset length minus rollout minus additional multistep inputs
        (if time_increment is 1).
>>>>>>> 91d8c6e9
        """
        return get_usable_indices(self.data.missing, len(self.data), self.rollout, self.multi_step, self.timeincrement)

    def per_worker_init(self, n_workers: int, worker_id: int) -> None:
        """Called by worker_init_func on each copy of dataset.

        This initialises after the worker process has been spawned.

        Parameters
        ----------
        n_workers : int
            Number of workers
        worker_id : int
            Worker ID

        """
        self.worker_id = worker_id

        # Divide this equally across shards (one shard per group!)
<<<<<<< HEAD
        shard_size = len(self.valid_dates) // self.model_comm_num_groups
        shard_start = self.model_comm_group_id * shard_size + (self.multi_step - 1) * self.timeincrement
        shard_end = min((self.model_comm_group_id + 1) * shard_size, len(self.data) - self.rollout * self.timeincrement)
=======
        shard_size = len(self.valid_date_indices) // self.model_comm_num_groups
        shard_start = self.model_comm_group_id * shard_size
        shard_end = (self.model_comm_group_id + 1) * shard_size
>>>>>>> 91d8c6e9

        shard_len = shard_end - shard_start
        self.n_samples_per_worker = shard_len // n_workers

        low = shard_start + worker_id * self.n_samples_per_worker
        high = min(shard_start + (worker_id + 1) * self.n_samples_per_worker, shard_end)

        LOGGER.debug(
            "Worker %d (pid %d, global_rank %d, model comm group %d) has low/high range %d / %d",
            worker_id,
            os.getpid(),
            self.global_rank,
            self.model_comm_group_id,
            low,
            high,
        )

<<<<<<< HEAD
        self.chunk_index_range = self.valid_dates[np.arange(low, high, dtype=np.uint32)]
=======
        self.chunk_index_range = self.valid_date_indices[np.arange(low, high, dtype=np.uint32)]
>>>>>>> 91d8c6e9

        # each worker must have a different seed for its random number generator,
        # otherwise all the workers will output exactly the same data
        # should we check lightning env variable "PL_SEED_WORKERS" here?
        # but we alwyas want to seed these anyways ...

        base_seed = get_base_seed()

        seed = (
            base_seed * (self.model_comm_group_id + 1) - worker_id
        )  # note that test, validation etc. datasets get same seed
        torch.manual_seed(seed)
        random.seed(seed)
        self.rng = np.random.default_rng(seed=seed)
        sanity_rnd = self.rng.random(1)

        LOGGER.debug(
            (
                "Worker %d (%s, pid %d, glob. rank %d, model comm group %d, "
                "group_rank %d, base_seed %d) using seed %d, sanity rnd %f"
            ),
            worker_id,
            self.label,
            os.getpid(),
            self.global_rank,
            self.model_comm_group_id,
            self.model_comm_group_rank,
            base_seed,
            seed,
            sanity_rnd,
        )

    def __iter__(self) -> torch.Tensor:
        """Return an iterator over the dataset.

        The datasets are retrieved by Anemoi Datasets from zarr files. This iterator yields
        chunked batches for DDP and sharded training.

        Currently it receives data with an ensemble dimension, which is discarded for
        now. (Until the code is "ensemble native".)
        """
        if self.shuffle:
            shuffled_chunk_indices = self.rng.choice(
                self.chunk_index_range,
                size=self.n_samples_per_worker,
                replace=False,
            )
        else:
            shuffled_chunk_indices = self.chunk_index_range

        LOGGER.debug(
            (
                "Worker pid %d, label %s, worker id %d, global_rank %d, "
                "model comm group %d, group_rank %d using indices[0:10]: %s"
            ),
            os.getpid(),
            self.label,
            self.worker_id,
            self.global_rank,
            self.model_comm_group_id,
            self.model_comm_group_rank,
            shuffled_chunk_indices[:10],
        )

        for i in shuffled_chunk_indices:
            start = i - (self.multi_step - 1) * self.timeincrement
            end = i + (self.rollout + 1) * self.timeincrement

            x = self.data[start : end : self.timeincrement]
            x = rearrange(x, "dates variables ensemble gridpoints -> dates ensemble gridpoints variables")
            self.ensemble_dim = 1

            yield torch.from_numpy(x)

    def __repr__(self) -> str:
        return f"""
            {super().__repr__()}
            Dataset: {self.data}
            Rollout: {self.rollout}
            Multistep: {self.multi_step}
            Timeincrement: {self.timeincrement}
        """


def worker_init_func(worker_id: int) -> None:
    """Configures each dataset worker process.

    Calls WeatherBenchDataset.per_worker_init() on each dataset object.

    Parameters
    ----------
    worker_id : int
        Worker ID

    Raises
    ------
    RuntimeError
        If worker_info is None

    """
    worker_info = get_worker_info()  # information specific to each worker process
    if worker_info is None:
        LOGGER.error("worker_info is None! Set num_workers > 0 in your dataloader!")
        raise RuntimeError
    dataset_obj = worker_info.dataset  # the copy of the dataset held by this worker process.
    dataset_obj.per_worker_init(
        n_workers=worker_info.num_workers,
        worker_id=worker_id,
    )<|MERGE_RESOLUTION|>--- conflicted
+++ resolved
@@ -112,13 +112,6 @@
         return self.data.resolution
 
     @cached_property
-<<<<<<< HEAD
-    def valid_dates(self) -> np.ndarray:
-        """Return valid dates.
-        
-        If there are no missing dates, total number of valid ICs is
-        dataset length minus rollout minus additional multistep inputs.
-=======
     def valid_date_indices(self) -> np.ndarray:
         """Return valid date indices.
 
@@ -129,7 +122,6 @@
         If there are no missing dates, total number of valid ICs is
         dataset length minus rollout minus additional multistep inputs
         (if time_increment is 1).
->>>>>>> 91d8c6e9
         """
         return get_usable_indices(self.data.missing, len(self.data), self.rollout, self.multi_step, self.timeincrement)
 
@@ -149,15 +141,9 @@
         self.worker_id = worker_id
 
         # Divide this equally across shards (one shard per group!)
-<<<<<<< HEAD
-        shard_size = len(self.valid_dates) // self.model_comm_num_groups
-        shard_start = self.model_comm_group_id * shard_size + (self.multi_step - 1) * self.timeincrement
-        shard_end = min((self.model_comm_group_id + 1) * shard_size, len(self.data) - self.rollout * self.timeincrement)
-=======
         shard_size = len(self.valid_date_indices) // self.model_comm_num_groups
         shard_start = self.model_comm_group_id * shard_size
         shard_end = (self.model_comm_group_id + 1) * shard_size
->>>>>>> 91d8c6e9
 
         shard_len = shard_end - shard_start
         self.n_samples_per_worker = shard_len // n_workers
@@ -175,11 +161,7 @@
             high,
         )
 
-<<<<<<< HEAD
-        self.chunk_index_range = self.valid_dates[np.arange(low, high, dtype=np.uint32)]
-=======
         self.chunk_index_range = self.valid_date_indices[np.arange(low, high, dtype=np.uint32)]
->>>>>>> 91d8c6e9
 
         # each worker must have a different seed for its random number generator,
         # otherwise all the workers will output exactly the same data
